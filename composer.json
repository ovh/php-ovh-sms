--- conflicted
+++ resolved
@@ -12,15 +12,11 @@
     "require-dev": {
         "phpunit/phpunit": "7.*",
         "phpdocumentor/phpdocumentor": "2.*",
-<<<<<<< HEAD
-        "squizlabs/php_codesniffer": "1.*"
+        "squizlabs/php_codesniffer": "3.*"
     },
     "scripts": {
         "test": [
             "phpunit"
         ]
-=======
-        "squizlabs/php_codesniffer": "3.*"
->>>>>>> 38ba0c3d
     }
 }